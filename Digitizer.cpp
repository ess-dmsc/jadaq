--- conflicted
+++ resolved
@@ -306,8 +306,6 @@
 {
     DEBUG(std::cout << "Prepare readout buffer for digitizer " << name() << std::endl;)
     readoutBuffer = digitizer->mallocReadoutBuffer();
-    uint32_t groups = this->groups();
-    acqWindowSize = new uint32_t[groups];
     dataWriter.addDigitizer(serial());
     // model- and firmware-dependent initialization
     switch (digitizer->familyCode()){
@@ -359,11 +357,10 @@
         case CAEN_DGTZ_DPPFirmware_QDC:
           {
             caen::Digitizer740DPP::BoardConfiguration bc{boardConfiguration};
+            uint32_t groups = this->groups();
+            acqWindowSize = new uint32_t[groups];
             extras = bc.extras();
             if (bc.waveform())
-<<<<<<< HEAD
-              waveforms = digitizer->getRecordLength(0);
-=======
                 waveforms = digitizer->getRecordLength(0);
             for (uint32_t i = 0; i < groups; ++i)
             {
@@ -374,26 +371,12 @@
                 std::cout << "acqWindowSize[" << i << "] = " <<  acqWindowSize[i] << std::endl;
             }
 
->>>>>>> ab1bdd8b
             if (waveforms)
               {
                 if (extras)
-<<<<<<< HEAD
-                  dataHandler.initialize<Data::DPPQDCWaveformElement<Data::ListElement8222> >(dataWriter,serial(),groups(),waveforms);
+                    dataHandler.initialize<Data::DPPQDCWaveformElement<Data::ListElement8222> >(dataWriter,serial(),groups,waveforms,acqWindowSize);
                 else
-                  dataHandler.initialize<Data::DPPQDCWaveformElement<Data::ListElement422> >(dataWriter,serial(),groups(),waveforms);
-              }
-            else if (extras)
-              {
-                dataHandler.initialize<Data::ListElement8222>(dataWriter,serial(),groups(),waveforms);
-              } else
-              {
-                dataHandler.initialize<Data::ListElement422>(dataWriter,serial(),groups(),waveforms);
-              }
-=======
-                    dataHandler.initialize<Data::WaveformElement<Data::ListElement8222> >(dataWriter,serial(),groups,waveforms,acqWindowSize);
-                else
-                    dataHandler.initialize<Data::WaveformElement<Data::ListElement422> >(dataWriter,serial(),groups,waveforms,acqWindowSize);
+                    dataHandler.initialize<Data::DPPQDCWaveformElement<Data::ListElement422> >(dataWriter,serial(),groups,waveforms,acqWindowSize);
             }
             else if (extras)
             {
@@ -402,7 +385,6 @@
             {
                 dataHandler.initialize<Data::ListElement422>(dataWriter,serial(),groups,waveforms,acqWindowSize);
             }
->>>>>>> ab1bdd8b
             break;
           }
         case CAEN_DGTZ_NotDPPFirmware:
